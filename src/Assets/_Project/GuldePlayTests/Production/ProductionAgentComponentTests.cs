<<<<<<< HEAD
// using System.Collections;
// using System.Collections.Generic;
// using System.Linq;
// using System.Reflection;
// using GuldeLib;
// using GuldeLib.Builders;
// using GuldeLib.Cities;
// using GuldeLib.Companies;
// using GuldeLib.Companies.Carts;
// using GuldeLib.Companies.Employees;
// using GuldeLib.Economy;
// using GuldeLib.Producing;
// using MonoLogger.Runtime;
// using NUnit.Framework;
// using UnityEditor.PackageManager;
// using UnityEngine;
// using UnityEngine.TestTools;
//
// namespace GuldePlayTests.Company
// {
//     public class ProductionAgentComponentTests
//     {
//         GameBuilder GameBuilder { get; set; }
//         CityBuilder CityBuilder { get; set; }
//         CompanyBuilder CompanyBuilder { get; set; }
//
//         GameObject CityObject { get; set; }
//         CityComponent City => CityObject.GetComponent<CityComponent>();
//         GameObject CompanyObject => CompanyBuilder.CompanyObject;
//         CompanyComponent Company => CompanyObject.GetComponent<CompanyComponent>();
//         EmployeeComponent Employee => Company.Employees.ElementAt(0);
//         CartComponent Cart => Company.Carts.ElementAt(0);
//         MasterComponent Master => CompanyObject.GetComponent<MasterComponent>();
//         ProductionComponent Production => CompanyObject.GetComponent<ProductionComponent>();
//         ProductionAgentComponent ProductionAgent => Company.GetComponent<ProductionAgentComponent>();
//         AssignmentComponent Assignment => CompanyObject.GetComponent<AssignmentComponent>();
//
//         Item Resource1 { get; set; }
//         Item Resource2 { get; set; }
//         Item Resource3 { get; set; }
//
//         Item Product1 { get; set; }
//         Item Product2 { get; set; }
//
//         Recipe Recipe1 { get; set; }
//         Recipe Recipe2 { get; set; }
//
//         Recipe Recipe3 { get; set; }
//
//         [UnitySetUp]
//         public IEnumerator Setup()
//         {
//             Resource1 = An.Item
//                 .WithName("resource1")
//                 .WithItemType(ItemType.Resource)
//                 .WithMeanPrice(100f)
//                 .WithMeanSupply(10)
//                 .WithMinPrice(50f)
//                 .Build();
//             Resource2 = An.Item
//                 .WithName("resource2")
//                 .WithItemType(ItemType.Resource)
//                 .WithMeanPrice(100f)
//                 .WithMeanSupply(10)
//                 .WithMinPrice(50f)
//                 .Build();
//             Resource3 = An.Item
//                 .WithName("resource3")
//                 .WithItemType(ItemType.Resource)
//                 .WithMeanPrice(100f)
//                 .WithMeanSupply(10)
//                 .WithMinPrice(50f)
//                 .Build();
//
//             Product1 = An.Item
//                 .WithName("product1")
//                 .WithItemType(ItemType.Resource)
//                 .WithMeanPrice(1000f)
//                 .WithMeanSupply(10)
//                 .WithMinPrice(50f)
//                 .Build();
//             Product2 = An.Item
//                 .WithName("product2")
//                 .WithItemType(ItemType.Product)
//                 .WithMeanPrice(1000f)
//                 .WithMeanSupply(10)
//                 .WithMinPrice(50f)
//                 .Build();
//
//             Recipe1 = A.Recipe
//                 .WithName("recipe1")
//                 .WithExternality(false)
//                 .WithResource(Resource1, 1)
//                 .WithProduct(Product1)
//                 .WithTime(120)
//                 .Build();
//             Recipe2 = A.Recipe
//                 .WithName("recipe2")
//                 .WithExternality(false)
//                 .WithResource(Resource2, 1)
//                 .WithResource(Resource3, 1)
//                 .WithProduct(Product2)
//                 .WithTime(120)
//                 .Build();
//             Recipe3 = A.Recipe
//                 .WithName("recipe3")
//                 .WithExternality(false)
//                 .WithResource(Resource1, 1)
//                 .WithProduct(Resource2)
//                 .WithTime(10)
//                 .Build();
//
//             CompanyBuilder = A.Company
//                 .WithCarts(1)
//                 .WithEmployees(1)
//                 .WithEntryCell(3, 3)
//                 .WithMaster()
//                 .WithProductionAgent()
//                 .WithWagePerHour(10)
//                 .WithSlots(3, 2)
//                 .WithRecipe(Recipe1)
//                 .WithRecipe(Recipe2)
//                 .WithRecipe(Recipe3);
//
//             var marketExchangeBuilder = An.Exchange
//                 .WithItem(Resource1, 0)
//                 .WithItem(Resource2, 0)
//                 .WithItem(Resource3, 0)
//                 .WithItem(Product1, 0)
//                 .WithItem(Product2, 0);
//
//             var marketBuilder = A.Market
//                 .WithExchange("market_exchange_1", marketExchangeBuilder);
//
//             CityBuilder = A.City
//                 .WithCompany(CompanyBuilder)
//                 .WithSize(20, 20)
//                 .WithMarket(marketBuilder)
//                 .WithNormalTimeSpeed(60)
//                 .WithAutoAdvance(true)
//                 .WithWorkerHomes(1);
//
//             GameBuilder = A.Game
//                 .WithCity(CityBuilder)
//                 .WithTimeScale(10f);
//
//             yield return GameBuilder.Build();
//         }
//
//         [TearDown]
//         public void Teardown()
//         {
//             foreach (var gameObject in Object.FindObjectsOfType<GameObject>())
//             {
//                 Object.DestroyImmediate(gameObject);
//             }
//         }
//
//         [UnityTest]
//         public IEnumerator ShouldGetProfitsPerHour()
//         {
//             yield return GameBuilder.WithTimeScale(0.01f).Build();
//
//             var marketExchange = Locator.Market.Location.Exchanges.ElementAt(0);
//             marketExchange.AddItem(Resource1, Resource1.MeanSupply);
//             marketExchange.AddItem(Resource2, Resource2.MeanSupply);
//             marketExchange.AddItem(Resource3, 20);
//             marketExchange.AddItem(Product1, 20);
//             marketExchange.AddItem(Product2, Product2.MeanSupply);
//
//             var profitsPerHourProperty = ProductionAgent
//                 .GetType()
//                 .GetProperty(
//                     "ProfitsPerHour",
//                     BindingFlags.Instance | BindingFlags.Public | BindingFlags.NonPublic);
//             var profitsPerHour = (Dictionary<Recipe, float>)profitsPerHourProperty
//                 ?.GetValue(ProductionAgent);
//
//             Assert.NotNull(profitsPerHour);
//             Assert.AreEqual(3, profitsPerHour.Count);
//             Assert.Less(profitsPerHour[Recipe1], profitsPerHour[Recipe2]);
//             Assert.AreEqual(-50f / 120f, profitsPerHour[Recipe1]);
//             Assert.AreEqual(850f / 130f, profitsPerHour[Recipe2]);
//
//             yield break;
//         }
//
//         [UnityTest]
//         public IEnumerator ShouldGetSpeculativeProfitsPerHour()
//         {
//             yield return GameBuilder.WithTimeScale(0.01f).Build();
//
//             var marketExchange = Locator.Market.Location.Exchanges.ElementAt(0);
//             marketExchange.AddItem(Resource1, Resource1.MeanSupply);
//             marketExchange.AddItem(Resource2, Resource2.MeanSupply);
//             marketExchange.AddItem(Resource3, 20);
//             marketExchange.AddItem(Product1, 20);
//             marketExchange.AddItem(Product2, Product2.MeanSupply);
//
//             var speculativeProfitsPerHourProperty = ProductionAgent
//                 .GetType()
//                 .GetProperty(
//                     "SpeculativeProfitsPerHour",
//                     BindingFlags.Instance | BindingFlags.Public | BindingFlags.NonPublic);
//             var speculativeProfitsPerHour = (Dictionary<Recipe, float>) speculativeProfitsPerHourProperty
//                 ?.GetValue(ProductionAgent);
//
//             Assert.NotNull(speculativeProfitsPerHour);
//             Assert.AreEqual(3, speculativeProfitsPerHour.Count);
//             Assert.Less(speculativeProfitsPerHour[Recipe2], speculativeProfitsPerHour[Recipe1]);
//             Assert.AreEqual(900f / 120f, speculativeProfitsPerHour[Recipe1]);
//             Assert.AreEqual(850f / 130f, speculativeProfitsPerHour[Recipe2]);
//
//             yield break;
//         }
//
//         [UnityTest]
//         public IEnumerator ShouldGetExpectedProfitsPerHour()
//         {
//             yield return GameBuilder.WithTimeScale(0.01f).Build();
//
//             var timeProperty = Recipe2
//                 .GetType()
//                 .GetProperty(
//                     "Time",
//                     BindingFlags.Instance | BindingFlags.Public | BindingFlags.NonPublic);
//             timeProperty?.SetValue(Recipe2, 90);
//
//             var marketExchange = Locator.Market.Location.Exchanges.ElementAt(0);
//             marketExchange.SetLogLevel(LogType.Log);
//             marketExchange.AddItem(Resource1, Resource1.MeanSupply);
//             marketExchange.AddItem(Resource2, Resource2.MeanSupply);
//             marketExchange.AddItem(Resource3, 20);
//             marketExchange.AddItem(Product1, 20);
//             marketExchange.AddItem(Product2, Product2.MeanSupply);
//
//             var expectedProfitsPerHourProperty = ProductionAgent
//                 .GetType()
//                 .GetProperty(
//                     "ExpectedProfitsPerHour",
//                     BindingFlags.Instance | BindingFlags.Public | BindingFlags.NonPublic);
//             var expectedProfitsPerHour = (Dictionary<Recipe, float>) expectedProfitsPerHourProperty
//                 ?.GetValue(ProductionAgent);
//
//             Assert.NotNull(expectedProfitsPerHour);
//             Assert.AreEqual(3, expectedProfitsPerHour.Count);
//             Assert.Less(expectedProfitsPerHour[Recipe1], expectedProfitsPerHour[Recipe2]);
//             Assert.AreEqual(-50f / 120f, expectedProfitsPerHour[Recipe1]);
//             Assert.AreEqual(850f / 100f, expectedProfitsPerHour[Recipe2]);
//
//             var riskinessProperty = Master
//                 .GetType()
//                 .GetProperty(
//                     "Riskiness",
//                     BindingFlags.Instance | BindingFlags.Public | BindingFlags.NonPublic);
//             riskinessProperty?.SetValue(Master, 0.5f);
//
//             expectedProfitsPerHour = (Dictionary<Recipe, float>) expectedProfitsPerHourProperty
//                 ?.GetValue(ProductionAgent);
//
//             Assert.NotNull(expectedProfitsPerHour);
//             Assert.AreEqual(3, expectedProfitsPerHour.Count);
//             Assert.Less(expectedProfitsPerHour[Recipe1], expectedProfitsPerHour[Recipe2]);
//             Assert.AreEqual((900f / 120f - 50f / 120f) / 2f, expectedProfitsPerHour[Recipe1]);
//             Assert.AreEqual(850f / 100f, expectedProfitsPerHour[Recipe2]);
//
//             riskinessProperty?.SetValue(Master, 1f);
//             timeProperty?.SetValue(Recipe2, 120);
//
//             expectedProfitsPerHour = (Dictionary<Recipe, float>) expectedProfitsPerHourProperty
//                 ?.GetValue(ProductionAgent);
//
//             Assert.NotNull(expectedProfitsPerHour);
//             Assert.AreEqual(3, expectedProfitsPerHour.Count);
//             Assert.Less(expectedProfitsPerHour[Recipe2], expectedProfitsPerHour[Recipe1]);
//             Assert.AreEqual(900f / 120f, expectedProfitsPerHour[Recipe1]);
//             Assert.AreEqual(850f / 130f, expectedProfitsPerHour[Recipe2]);
//
//             yield break;
//         }
//
//         [UnityTest]
//         public IEnumerator ShouldGetBestRecipes()
//         {
//             var bestRecipesProperty = ProductionAgent
//                 .GetType()
//                 .GetProperty(
//                     "BestRecipes",
//                     BindingFlags.Instance | BindingFlags.Public | BindingFlags.NonPublic);
//             var bestRecipes = (List<Recipe>)bestRecipesProperty
//                 ?.GetValue(ProductionAgent);
//
//             Assert.AreEqual(3, bestRecipes?.Count);
//             Assert.AreEqual(Recipe1, bestRecipes?.ElementAt(0));
//
//             Resource1
//                 .GetType()
//                 .GetProperty("MeanPrice", BindingFlags.Instance | BindingFlags.Public | BindingFlags.NonPublic)
//                 ?.SetValue(Product1, 0f);
//
//             bestRecipes = (List<Recipe>)bestRecipesProperty?.GetValue(ProductionAgent);
//
//             Assert.AreEqual(3, bestRecipes?.Count);
//             Assert.AreEqual(Recipe2, bestRecipes?.ElementAt(0));
//
//             yield break;
//         }
//
//         [UnityTest]
//         public IEnumerator ShouldContinueBestProductionWhenFinished()
//         {
//             Assert.IsNotNull(ProductionAgent);
//
//             // ProductionAgent.SetLogLevel(LogType.Log);
//             Assignment.SetLogLevel(LogType.Log);
//             Production.SetLogLevel(LogType.Log);
//             ProductionAgent.SetLogLevel(LogType.Log);
//
//             Company.Exchange.AddItem(Resource1);
//
//             yield return Employee.WaitForCompanyReached;
//
//             Assert.True(Company.Production.Registry.IsProducing(Recipe1));
//
//             Company.Exchange.AddItem(Resource2);
//             Company.Exchange.AddItem(Resource3);
//
//             Resource1
//                 .GetType()
//                 .GetProperty("MeanPrice", BindingFlags.Instance | BindingFlags.Public | BindingFlags.NonPublic)
//                 ?.SetValue(Product1, 0f);
//
//             yield return Company.Production.Registry.WaitForRecipeFinished(Recipe1);
//
//             Assert.True(Company.Production.Registry.IsProducing(Recipe2));
//             Assert.False(Company.Production.Registry.IsProducing(Recipe1));
//         }
//
//         [UnityTest]
//         public IEnumerator ShouldPlaceOrders()
//         {
//             CityBuilder = CityBuilder.WithNormalTimeSpeed(10);
//             yield return GameBuilder.WithTimeScale(1f).Build();
//
//             yield return new WaitForEndOfFrame();
//
//             var cartAgent = Cart.GetComponent<CartAgentComponent>();
//
//             Assert.True(cartAgent.HasPurchaseOrders);
//             Assert.True(cartAgent.State == CartAgentComponent.CartState.Market);
//         }
//
//         [UnityTest]
//         public IEnumerator ShouldPlaceOrdersWithLargeCart()
//         {
//             CompanyBuilder = CompanyBuilder.WithCarts(0).WithCarts(1, CartType.Large);
//             CityBuilder = CityBuilder.WithNormalTimeSpeed(10);
//             yield return GameBuilder.WithTimeScale(1f).Build();
//
//             var cartAgent = Cart.GetComponent<CartAgentComponent>();
//             cartAgent.SetLogLevel(LogType.Log);
//             ProductionAgent.SetLogLevel(LogType.Log);
//
//             Locator.Market.Location.Exchanges.ElementAt(0).AddItem(Resource1);
//
//             yield return new WaitForEndOfFrame();
//
//             Assert.True(cartAgent.HasPurchaseOrders);
//             Assert.True(cartAgent.State == CartAgentComponent.CartState.Market);
//
//             yield return Employee.WaitForCompanyReached;
//
//             Assert.True(Company.Assignment.IsAssigned(Recipe1));
//
//             yield return Cart.Travel.WaitForDestinationReached;
//             yield return Cart.Travel.WaitForDestinationReached;
//
//             Assert.True(Company.Production.Registry.IsProducing(Recipe1));
//         }
//
//         [UnityTest]
//         public IEnumerator ShouldProduceResource()
//         {
//             CompanyBuilder = CompanyBuilder.WithoutRecipes()
//                 .WithRecipe(Recipe2)
//                 .WithRecipe(Recipe3);
//
//             yield return GameBuilder.Build();
//
//             var marketExchange = Locator.Market.Location.Exchanges.ElementAt(0);
//             marketExchange.AddItem(Resource1, Resource1.MeanSupply);
//             marketExchange.AddItem(Resource2, Resource2.MeanSupply);
//             marketExchange.AddItem(Resource3, Resource3.MeanSupply);
//             marketExchange.AddItem(Product1, Product1.MeanSupply);
//             marketExchange.AddItem(Product2, Product2.MeanSupply);
//
//             ProductionAgent.SetLogLevel(LogType.Log);
//             Production.SetLogLevel(LogType.Log);
//             Production.Registry.SetLogLevel(LogType.Log);
//             Assignment.SetLogLevel(LogType.Log);
//
//             yield return Employee.WaitForCompanyReached;
//
//             var targetRecipeProperty = ProductionAgent
//                 .GetType()
//                 .GetProperty("TargetRecipe", BindingFlags.Instance | BindingFlags.Public | BindingFlags.NonPublic);
//             var targetRecipe = (Recipe) targetRecipeProperty?.GetValue(ProductionAgent);
//
//             Assert.AreEqual(Recipe2, targetRecipe);
//             Assert.AreEqual(0, Assignment.GetAssignedEmployees(Recipe2).Count);
//             Assert.AreEqual(1, Assignment.GetAssignedEmployees(Recipe3).Count);
//
//             Assert.True(Production.Registry.IsProducing(Recipe3));
//             yield return Production.Registry.WaitForRecipeFinished(Recipe3);
//
//             targetRecipe = (Recipe) targetRecipeProperty?.GetValue(ProductionAgent);
//
//             Assert.AreEqual(Recipe2, targetRecipe);
//             Assert.AreEqual(1, Assignment.GetAssignedEmployees(Recipe2).Count);
//             Assert.AreEqual(0, Assignment.GetAssignedEmployees(Recipe3).Count);
//         }
//
//         [UnityTest]
//         public IEnumerator ShouldProduceResources()
//         {
//             Recipe1 = A.Recipe
//                 .WithName("recipe1")
//                 .WithExternality(false)
//                 .WithResource(Resource1, 1)
//                 .WithProduct(Resource2)
//                 .WithTime(30)
//                 .Build();
//             Recipe2 = A.Recipe
//                 .WithName("recipe2")
//                 .WithExternality(false)
//                 .WithResource(Resource1, 1)
//                 .WithResource(Resource2, 1)
//                 .WithProduct(Resource3)
//                 .WithTime(30)
//                 .Build();
//             Recipe3 = A.Recipe
//                 .WithName("recipe3")
//                 .WithExternality(false)
//                 .WithResource(Resource3, 2)
//                 .WithProduct(Product1)
//                 .WithTime(60)
//                 .Build();
//
//             CompanyBuilder = CompanyBuilder.WithoutRecipes()
//                 .WithRecipe(Recipe1)
//                 .WithRecipe(Recipe2)
//                 .WithRecipe(Recipe3);
//
//             yield return GameBuilder.Build();
//
//             var marketExchange = Locator.Market.Location.Exchanges.ElementAt(0);
//             marketExchange.AddItem(Resource1, Resource1.MeanSupply);
//             marketExchange.AddItem(Resource2, Resource2.MeanSupply);
//             marketExchange.AddItem(Resource3, Resource3.MeanSupply);
//             marketExchange.AddItem(Product1, Product1.MeanSupply);
//             marketExchange.AddItem(Product2, Product2.MeanSupply);
//
//             ProductionAgent.SetLogLevel(LogType.Log);
//             Production.SetLogLevel(LogType.Log);
//             Production.Registry.SetLogLevel(LogType.Log);
//             Assignment.SetLogLevel(LogType.Log);
//
//             yield return Employee.WaitForCompanyReached;
//
//             var targetRecipeProperty = ProductionAgent
//                 .GetType()
//                 .GetProperty("TargetRecipe", BindingFlags.Instance | BindingFlags.Public | BindingFlags.NonPublic);
//             var targetRecipe = (Recipe) targetRecipeProperty?.GetValue(ProductionAgent);
//
//             Assert.AreEqual(Recipe3, targetRecipe);
//             Assert.AreEqual(1, Assignment.GetAssignedEmployees(Recipe1).Count);
//             Assert.AreEqual(0, Assignment.GetAssignedEmployees(Recipe2).Count);
//             Assert.AreEqual(0, Assignment.GetAssignedEmployees(Recipe3).Count);
//
//             Assert.True(Production.Registry.IsProducing(Recipe1));
//             yield return Production.Registry.WaitForRecipeFinished(Recipe1);
//             Assert.True(Production.Registry.IsProducing(Recipe1));
//             yield return Production.Registry.WaitForRecipeFinished(Recipe1);
//
//             Assert.AreEqual(0, Assignment.GetAssignedEmployees(Recipe1).Count);
//             Assert.AreEqual(1, Assignment.GetAssignedEmployees(Recipe2).Count);
//             Assert.AreEqual(0, Assignment.GetAssignedEmployees(Recipe3).Count);
//
//             Assert.True(Production.Registry.IsProducing(Recipe2));
//             yield return Production.Registry.WaitForRecipeFinished(Recipe2);
//             Assert.True(Production.Registry.IsProducing(Recipe2));
//             yield return Production.Registry.WaitForRecipeFinished(Recipe2);
//
//             Assert.AreEqual(0, Assignment.GetAssignedEmployees(Recipe1).Count);
//             Assert.AreEqual(0, Assignment.GetAssignedEmployees(Recipe2).Count);
//             Assert.AreEqual(1, Assignment.GetAssignedEmployees(Recipe3).Count);
//         }
//     }
// }
=======
using System.Collections;
using System.Collections.Generic;
using System.Linq;
using System.Reflection;
using GuldeLib;
using GuldeLib.Builders;
using GuldeLib.Cities;
using GuldeLib.Company;
using GuldeLib.Company.Employees;
using GuldeLib.Economy;
using GuldeLib.Production;
using GuldeLib.Vehicles;
using MonoLogger.Runtime;
using NUnit.Framework;
using UnityEditor.PackageManager;
using UnityEngine;
using UnityEngine.TestTools;

namespace GuldePlayTests.Company
{
    public class ProductionAgentComponentTests
    {
        GameBuilder GameBuilder { get; set; }
        CityBuilder CityBuilder { get; set; }
        CompanyBuilder CompanyBuilder { get; set; }
        
        GameObject CityObject { get; set; }
        CityComponent City => CityObject.GetComponent<CityComponent>();
        GameObject CompanyObject => CompanyBuilder.CompanyObject;
        CompanyComponent Company => CompanyObject.GetComponent<CompanyComponent>();
        EmployeeComponent Employee => Company.Employees.ElementAt(0);
        CartComponent Cart => Company.Carts.ElementAt(0);
        MasterComponent Master => CompanyObject.GetComponent<MasterComponent>();
        ProductionComponent Production => CompanyObject.GetComponent<ProductionComponent>();
        ProductionAgentComponent ProductionAgent => Company.GetComponent<ProductionAgentComponent>();
        AssignmentComponent Assignment => CompanyObject.GetComponent<AssignmentComponent>();
        
        Item Resource1 { get; set; }
        Item Resource2 { get; set; }
        Item Resource3 { get; set; }
        
        Item Product1 { get; set; }
        Item Product2 { get; set; }
        
        Recipe Recipe1 { get; set; }
        Recipe Recipe2 { get; set; }

        Recipe Recipe3 { get; set; }
        
        [UnitySetUp]
        public IEnumerator Setup()
        {
            Resource1 = An.Item
                .WithName("resource1")
                .WithItemType(ItemType.Resource)
                .WithMeanPrice(100f)
                .WithMeanSupply(10)
                .WithMinPrice(50f)
                .Build();
            Resource2 = An.Item
                .WithName("resource2")
                .WithItemType(ItemType.Resource)
                .WithMeanPrice(100f)
                .WithMeanSupply(10)
                .WithMinPrice(50f)
                .Build();            
            Resource3 = An.Item
                .WithName("resource3")
                .WithItemType(ItemType.Resource)
                .WithMeanPrice(100f)
                .WithMeanSupply(10)
                .WithMinPrice(50f)
                .Build();

            Product1 = An.Item
                .WithName("product1")
                .WithItemType(ItemType.Resource)
                .WithMeanPrice(1000f)
                .WithMeanSupply(10)
                .WithMinPrice(50f)
                .Build();
            Product2 = An.Item
                .WithName("product2")
                .WithItemType(ItemType.Product)
                .WithMeanPrice(1000f)
                .WithMeanSupply(10)
                .WithMinPrice(50f)
                .Build();

            Recipe1 = A.Recipe
                .WithName("recipe1")
                .WithExternality(false)
                .WithResource(Resource1, 1)
                .WithProduct(Product1)
                .WithTime(120)
                .Build();
            Recipe2 = A.Recipe
                .WithName("recipe2")
                .WithExternality(false)
                .WithResource(Resource2, 1)
                .WithResource(Resource3, 1)
                .WithProduct(Product2)
                .WithTime(120)
                .Build();
            Recipe3 = A.Recipe
                .WithName("recipe3")
                .WithExternality(false)
                .WithResource(Resource1, 1)
                .WithProduct(Resource2)
                .WithTime(10)
                .Build();

            CompanyBuilder = A.Company
                .WithCarts(1)
                .WithEmployees(1)
                .WithEntryCell(3, 3)
                .WithMaster()
                .WithProductionAgent()
                .WithWagePerHour(10)
                .WithSlots(3, 2)
                .WithRecipe(Recipe1)
                .WithRecipe(Recipe2)
                .WithRecipe(Recipe3);

            var marketExchangeBuilder = An.Exchange
                .WithItem(Resource1, 0)
                .WithItem(Resource2, 0)
                .WithItem(Resource3, 0)
                .WithItem(Product1, 0)
                .WithItem(Product2, 0);

            var marketBuilder = A.Market
                .WithExchange("market_exchange_1", marketExchangeBuilder);

            CityBuilder = A.City
                .WithCompany(CompanyBuilder)
                .WithSize(20, 20)
                .WithMarket(marketBuilder)
                .WithNormalTimeSpeed(60)
                .WithAutoAdvance(true)
                .WithWorkerHomes(1);

            GameBuilder = A.Game
                .WithCity(CityBuilder)
                .WithTimeScale(10f);
                
            yield return GameBuilder.Build();
        }

        [TearDown]
        public void Teardown()
        {
            foreach (var gameObject in Object.FindObjectsOfType<GameObject>())
            {
                Object.DestroyImmediate(gameObject);
            }
        }

        [UnityTest]
        public IEnumerator ShouldGetProfitsPerHour()
        {
            yield return GameBuilder.WithTimeScale(0.01f).Build();

            var marketExchange = Locator.Market.Location.Exchanges.ElementAt(0);
            marketExchange.AddItem(Resource1, Resource1.MeanSupply);
            marketExchange.AddItem(Resource2, Resource2.MeanSupply);
            marketExchange.AddItem(Resource3, 20);
            marketExchange.AddItem(Product1, 20);
            marketExchange.AddItem(Product2, Product2.MeanSupply);

            var profitsPerHourProperty = ProductionAgent
                .GetType()
                .GetProperty(
                    "ProfitsPerHour", 
                    BindingFlags.Instance | BindingFlags.Public | BindingFlags.NonPublic);
            var profitsPerHour = (Dictionary<Recipe, float>)profitsPerHourProperty
                ?.GetValue(ProductionAgent);
            
            Assert.NotNull(profitsPerHour);
            Assert.AreEqual(3, profitsPerHour.Count);
            Assert.Less(profitsPerHour[Recipe1], profitsPerHour[Recipe2]);
            Assert.AreEqual(-50f / 120f, profitsPerHour[Recipe1]);
            Assert.AreEqual(850f / 130f, profitsPerHour[Recipe2]);

            yield break;
        }

        [UnityTest]
        public IEnumerator ShouldGetSpeculativeProfitsPerHour()
        {
            yield return GameBuilder.WithTimeScale(0.01f).Build();

            var marketExchange = Locator.Market.Location.Exchanges.ElementAt(0);
            marketExchange.AddItem(Resource1, Resource1.MeanSupply);
            marketExchange.AddItem(Resource2, Resource2.MeanSupply);
            marketExchange.AddItem(Resource3, 20);
            marketExchange.AddItem(Product1, 20);
            marketExchange.AddItem(Product2, Product2.MeanSupply);

            var speculativeProfitsPerHourProperty = ProductionAgent
                .GetType()
                .GetProperty(
                    "SpeculativeProfitsPerHour",
                    BindingFlags.Instance | BindingFlags.Public | BindingFlags.NonPublic);
            var speculativeProfitsPerHour = (Dictionary<Recipe, float>) speculativeProfitsPerHourProperty
                ?.GetValue(ProductionAgent);

            Assert.NotNull(speculativeProfitsPerHour);
            Assert.AreEqual(3, speculativeProfitsPerHour.Count);
            Assert.Less(speculativeProfitsPerHour[Recipe2], speculativeProfitsPerHour[Recipe1]);
            Assert.AreEqual(900f / 120f, speculativeProfitsPerHour[Recipe1]);
            Assert.AreEqual(850f / 130f, speculativeProfitsPerHour[Recipe2]);

            yield break;
        }

        [UnityTest]
        public IEnumerator ShouldGetExpectedProfitsPerHour()
        {
            yield return GameBuilder.WithTimeScale(0.01f).Build();

            var timeProperty = Recipe2
                .GetType()
                .GetProperty(
                    "Time",
                    BindingFlags.Instance | BindingFlags.Public | BindingFlags.NonPublic);
            timeProperty?.SetValue(Recipe2, 90);

            var marketExchange = Locator.Market.Location.Exchanges.ElementAt(0);
            marketExchange.SetLogLevel(LogType.Log);
            marketExchange.AddItem(Resource1, Resource1.MeanSupply);
            marketExchange.AddItem(Resource2, Resource2.MeanSupply);
            marketExchange.AddItem(Resource3, 20);
            marketExchange.AddItem(Product1, 20);
            marketExchange.AddItem(Product2, Product2.MeanSupply);

            var expectedProfitsPerHourProperty = ProductionAgent
                .GetType()
                .GetProperty(
                    "ExpectedProfitsPerHour",
                    BindingFlags.Instance | BindingFlags.Public | BindingFlags.NonPublic);
            var expectedProfitsPerHour = (Dictionary<Recipe, float>) expectedProfitsPerHourProperty
                ?.GetValue(ProductionAgent);

            Assert.NotNull(expectedProfitsPerHour);
            Assert.AreEqual(3, expectedProfitsPerHour.Count);
            Assert.Less(expectedProfitsPerHour[Recipe1], expectedProfitsPerHour[Recipe2]);
            Assert.AreEqual(-50f / 120f, expectedProfitsPerHour[Recipe1]);
            Assert.AreEqual(850f / 100f, expectedProfitsPerHour[Recipe2]);

            var riskinessProperty = Master
                .GetType()
                .GetProperty(
                    "Riskiness",
                    BindingFlags.Instance | BindingFlags.Public | BindingFlags.NonPublic);
            riskinessProperty?.SetValue(Master, 0.5f);

            expectedProfitsPerHour = (Dictionary<Recipe, float>) expectedProfitsPerHourProperty
                ?.GetValue(ProductionAgent);

            Assert.NotNull(expectedProfitsPerHour);
            Assert.AreEqual(3, expectedProfitsPerHour.Count);
            Assert.Less(expectedProfitsPerHour[Recipe1], expectedProfitsPerHour[Recipe2]);
            Assert.AreEqual((900f / 120f - 50f / 120f) / 2f, expectedProfitsPerHour[Recipe1]);
            Assert.AreEqual(850f / 100f, expectedProfitsPerHour[Recipe2]);

            riskinessProperty?.SetValue(Master, 1f);
            timeProperty?.SetValue(Recipe2, 120);

            expectedProfitsPerHour = (Dictionary<Recipe, float>) expectedProfitsPerHourProperty
                ?.GetValue(ProductionAgent);

            Assert.NotNull(expectedProfitsPerHour);
            Assert.AreEqual(3, expectedProfitsPerHour.Count);
            Assert.Less(expectedProfitsPerHour[Recipe2], expectedProfitsPerHour[Recipe1]);
            Assert.AreEqual(900f / 120f, expectedProfitsPerHour[Recipe1]);
            Assert.AreEqual(850f / 130f, expectedProfitsPerHour[Recipe2]);

            yield break;
        }

        [UnityTest]
        public IEnumerator ShouldGetBestRecipes()
        {
            var bestRecipesProperty = ProductionAgent
                .GetType()
                .GetProperty(
                    "BestRecipes", 
                    BindingFlags.Instance | BindingFlags.Public | BindingFlags.NonPublic);
            var bestRecipes = (List<Recipe>)bestRecipesProperty
                ?.GetValue(ProductionAgent);
            
            Assert.AreEqual(3, bestRecipes?.Count);
            Assert.AreEqual(Recipe1, bestRecipes?.ElementAt(0));
            
            Resource1
                .GetType()
                .GetProperty("MeanPrice", BindingFlags.Instance | BindingFlags.Public | BindingFlags.NonPublic)
                ?.SetValue(Product1, 0f);
            
            bestRecipes = (List<Recipe>)bestRecipesProperty?.GetValue(ProductionAgent);
            
            Assert.AreEqual(3, bestRecipes?.Count);
            Assert.AreEqual(Recipe2, bestRecipes?.ElementAt(0));

            yield break;
        }

        [UnityTest]
        public IEnumerator ShouldContinueBestProductionWhenFinished()
        {
            Assert.IsNotNull(ProductionAgent);

            // ProductionAgent.SetLogLevel(LogType.Log);
            Assignment.SetLogLevel(LogType.Log);
            Production.SetLogLevel(LogType.Log);
            ProductionAgent.SetLogLevel(LogType.Log);

            Company.Exchange.AddItem(Resource1);
            
            yield return Employee.WaitForCompanyReached;

            Assert.True(Company.Production.Registry.IsProducing(Recipe1));
            
            Company.Exchange.AddItem(Resource2);
            Company.Exchange.AddItem(Resource3);

            Resource1
                .GetType()
                .GetProperty("MeanPrice", BindingFlags.Instance | BindingFlags.Public | BindingFlags.NonPublic)
                ?.SetValue(Product1, 0f);

            yield return Company.Production.Registry.WaitForRecipeFinished(Recipe1);
            
            Assert.True(Company.Production.Registry.IsProducing(Recipe2));
            Assert.False(Company.Production.Registry.IsProducing(Recipe1));
        }

        [UnityTest]
        public IEnumerator ShouldPlaceOrders()
        {
            CityBuilder = CityBuilder.WithNormalTimeSpeed(10);
            yield return GameBuilder.WithTimeScale(1f).Build();

            yield return null;

            var cartAgent = Cart.GetComponent<CartAgentComponent>();

            Assert.True(cartAgent.HasPurchaseOrders);
            Assert.True(cartAgent.State == CartAgentComponent.CartState.Market);
        }

        [UnityTest]
        public IEnumerator ShouldPlaceOrdersWithLargeCart()
        {
            CompanyBuilder = CompanyBuilder.WithCarts(0).WithCarts(1, CartType.Large);
            CityBuilder = CityBuilder.WithNormalTimeSpeed(10);
            yield return GameBuilder.WithTimeScale(1f).Build();
            
            var cartAgent = Cart.GetComponent<CartAgentComponent>();
            cartAgent.SetLogLevel(LogType.Log);
            ProductionAgent.SetLogLevel(LogType.Log);

            Locator.Market.Location.Exchanges.ElementAt(0).AddItem(Resource1);

            yield return null;
            
            Assert.True(cartAgent.HasPurchaseOrders);
            Assert.True(cartAgent.State == CartAgentComponent.CartState.Market);
            
            yield return Employee.WaitForCompanyReached;
            
            Assert.True(Company.Assignment.IsAssigned(Recipe1));
            
            yield return Cart.Travel.WaitForDestinationReached;
            yield return Cart.Travel.WaitForDestinationReached;

            Assert.True(Company.Production.Registry.IsProducing(Recipe1));
        }

        [UnityTest]
        public IEnumerator ShouldProduceResource()
        {
            CompanyBuilder = CompanyBuilder.WithoutRecipes()
                .WithRecipe(Recipe2)
                .WithRecipe(Recipe3);

            yield return GameBuilder.Build();

            var marketExchange = Locator.Market.Location.Exchanges.ElementAt(0);
            marketExchange.AddItem(Resource1, Resource1.MeanSupply);
            marketExchange.AddItem(Resource2, Resource2.MeanSupply);
            marketExchange.AddItem(Resource3, Resource3.MeanSupply);
            marketExchange.AddItem(Product1, Product1.MeanSupply);
            marketExchange.AddItem(Product2, Product2.MeanSupply);

            ProductionAgent.SetLogLevel(LogType.Log);
            Production.SetLogLevel(LogType.Log);
            Production.Registry.SetLogLevel(LogType.Log);
            Assignment.SetLogLevel(LogType.Log);

            yield return Employee.WaitForCompanyReached;

            var targetRecipeProperty = ProductionAgent
                .GetType()
                .GetProperty("TargetRecipe", BindingFlags.Instance | BindingFlags.Public | BindingFlags.NonPublic);
            var targetRecipe = (Recipe) targetRecipeProperty?.GetValue(ProductionAgent);

            Assert.AreEqual(Recipe2, targetRecipe);
            Assert.AreEqual(0, Assignment.GetAssignedEmployees(Recipe2).Count);
            Assert.AreEqual(1, Assignment.GetAssignedEmployees(Recipe3).Count);

            Assert.True(Production.Registry.IsProducing(Recipe3));
            yield return Production.Registry.WaitForRecipeFinished(Recipe3);

            targetRecipe = (Recipe) targetRecipeProperty?.GetValue(ProductionAgent);

            Assert.AreEqual(Recipe2, targetRecipe);
            Assert.AreEqual(1, Assignment.GetAssignedEmployees(Recipe2).Count);
            Assert.AreEqual(0, Assignment.GetAssignedEmployees(Recipe3).Count);
        }

        [UnityTest]
        public IEnumerator ShouldProduceResources()
        {
            Recipe1 = A.Recipe
                .WithName("recipe1")
                .WithExternality(false)
                .WithResource(Resource1, 1)
                .WithProduct(Resource2)
                .WithTime(30)
                .Build();
            Recipe2 = A.Recipe
                .WithName("recipe2")
                .WithExternality(false)
                .WithResource(Resource1, 1)
                .WithResource(Resource2, 1)
                .WithProduct(Resource3)
                .WithTime(30)
                .Build();
            Recipe3 = A.Recipe
                .WithName("recipe3")
                .WithExternality(false)
                .WithResource(Resource3, 2)
                .WithProduct(Product1)
                .WithTime(60)
                .Build();

            CompanyBuilder = CompanyBuilder.WithoutRecipes()
                .WithRecipe(Recipe1)
                .WithRecipe(Recipe2)
                .WithRecipe(Recipe3);

            yield return GameBuilder.Build();

            var marketExchange = Locator.Market.Location.Exchanges.ElementAt(0);
            marketExchange.AddItem(Resource1, Resource1.MeanSupply);
            marketExchange.AddItem(Resource2, Resource2.MeanSupply);
            marketExchange.AddItem(Resource3, Resource3.MeanSupply);
            marketExchange.AddItem(Product1, Product1.MeanSupply);
            marketExchange.AddItem(Product2, Product2.MeanSupply);

            ProductionAgent.SetLogLevel(LogType.Log);
            Production.SetLogLevel(LogType.Log);
            Production.Registry.SetLogLevel(LogType.Log);
            Assignment.SetLogLevel(LogType.Log);

            yield return Employee.WaitForCompanyReached;

            var targetRecipeProperty = ProductionAgent
                .GetType()
                .GetProperty("TargetRecipe", BindingFlags.Instance | BindingFlags.Public | BindingFlags.NonPublic);
            var targetRecipe = (Recipe) targetRecipeProperty?.GetValue(ProductionAgent);

            Assert.AreEqual(Recipe3, targetRecipe);
            Assert.AreEqual(1, Assignment.GetAssignedEmployees(Recipe1).Count);
            Assert.AreEqual(0, Assignment.GetAssignedEmployees(Recipe2).Count);
            Assert.AreEqual(0, Assignment.GetAssignedEmployees(Recipe3).Count);

            Assert.True(Production.Registry.IsProducing(Recipe1));
            yield return Production.Registry.WaitForRecipeFinished(Recipe1);
            Assert.True(Production.Registry.IsProducing(Recipe1));
            yield return Production.Registry.WaitForRecipeFinished(Recipe1);

            Assert.AreEqual(0, Assignment.GetAssignedEmployees(Recipe1).Count);
            Assert.AreEqual(1, Assignment.GetAssignedEmployees(Recipe2).Count);
            Assert.AreEqual(0, Assignment.GetAssignedEmployees(Recipe3).Count);

            Assert.True(Production.Registry.IsProducing(Recipe2));
            yield return Production.Registry.WaitForRecipeFinished(Recipe2);
            Assert.True(Production.Registry.IsProducing(Recipe2));
            yield return Production.Registry.WaitForRecipeFinished(Recipe2);

            Assert.AreEqual(0, Assignment.GetAssignedEmployees(Recipe1).Count);
            Assert.AreEqual(0, Assignment.GetAssignedEmployees(Recipe2).Count);
            Assert.AreEqual(1, Assignment.GetAssignedEmployees(Recipe3).Count);
        }
    }
}
>>>>>>> ba35d3e4
<|MERGE_RESOLUTION|>--- conflicted
+++ resolved
@@ -1,4 +1,504 @@
-<<<<<<< HEAD
+// <<<<<<< HEAD
+// // using System.Collections;
+// // using System.Collections.Generic;
+// // using System.Linq;
+// // using System.Reflection;
+// // using GuldeLib;
+// // using GuldeLib.Builders;
+// // using GuldeLib.Cities;
+// // using GuldeLib.Companies;
+// // using GuldeLib.Companies.Carts;
+// // using GuldeLib.Companies.Employees;
+// // using GuldeLib.Economy;
+// // using GuldeLib.Producing;
+// // using MonoLogger.Runtime;
+// // using NUnit.Framework;
+// // using UnityEditor.PackageManager;
+// // using UnityEngine;
+// // using UnityEngine.TestTools;
+// //
+// // namespace GuldePlayTests.Company
+// // {
+// //     public class ProductionAgentComponentTests
+// //     {
+// //         GameBuilder GameBuilder { get; set; }
+// //         CityBuilder CityBuilder { get; set; }
+// //         CompanyBuilder CompanyBuilder { get; set; }
+// //
+// //         GameObject CityObject { get; set; }
+// //         CityComponent City => CityObject.GetComponent<CityComponent>();
+// //         GameObject CompanyObject => CompanyBuilder.CompanyObject;
+// //         CompanyComponent Company => CompanyObject.GetComponent<CompanyComponent>();
+// //         EmployeeComponent Employee => Company.Employees.ElementAt(0);
+// //         CartComponent Cart => Company.Carts.ElementAt(0);
+// //         MasterComponent Master => CompanyObject.GetComponent<MasterComponent>();
+// //         ProductionComponent Production => CompanyObject.GetComponent<ProductionComponent>();
+// //         ProductionAgentComponent ProductionAgent => Company.GetComponent<ProductionAgentComponent>();
+// //         AssignmentComponent Assignment => CompanyObject.GetComponent<AssignmentComponent>();
+// //
+// //         Item Resource1 { get; set; }
+// //         Item Resource2 { get; set; }
+// //         Item Resource3 { get; set; }
+// //
+// //         Item Product1 { get; set; }
+// //         Item Product2 { get; set; }
+// //
+// //         Recipe Recipe1 { get; set; }
+// //         Recipe Recipe2 { get; set; }
+// //
+// //         Recipe Recipe3 { get; set; }
+// //
+// //         [UnitySetUp]
+// //         public IEnumerator Setup()
+// //         {
+// //             Resource1 = An.Item
+// //                 .WithName("resource1")
+// //                 .WithItemType(ItemType.Resource)
+// //                 .WithMeanPrice(100f)
+// //                 .WithMeanSupply(10)
+// //                 .WithMinPrice(50f)
+// //                 .Build();
+// //             Resource2 = An.Item
+// //                 .WithName("resource2")
+// //                 .WithItemType(ItemType.Resource)
+// //                 .WithMeanPrice(100f)
+// //                 .WithMeanSupply(10)
+// //                 .WithMinPrice(50f)
+// //                 .Build();
+// //             Resource3 = An.Item
+// //                 .WithName("resource3")
+// //                 .WithItemType(ItemType.Resource)
+// //                 .WithMeanPrice(100f)
+// //                 .WithMeanSupply(10)
+// //                 .WithMinPrice(50f)
+// //                 .Build();
+// //
+// //             Product1 = An.Item
+// //                 .WithName("product1")
+// //                 .WithItemType(ItemType.Resource)
+// //                 .WithMeanPrice(1000f)
+// //                 .WithMeanSupply(10)
+// //                 .WithMinPrice(50f)
+// //                 .Build();
+// //             Product2 = An.Item
+// //                 .WithName("product2")
+// //                 .WithItemType(ItemType.Product)
+// //                 .WithMeanPrice(1000f)
+// //                 .WithMeanSupply(10)
+// //                 .WithMinPrice(50f)
+// //                 .Build();
+// //
+// //             Recipe1 = A.Recipe
+// //                 .WithName("recipe1")
+// //                 .WithExternality(false)
+// //                 .WithResource(Resource1, 1)
+// //                 .WithProduct(Product1)
+// //                 .WithTime(120)
+// //                 .Build();
+// //             Recipe2 = A.Recipe
+// //                 .WithName("recipe2")
+// //                 .WithExternality(false)
+// //                 .WithResource(Resource2, 1)
+// //                 .WithResource(Resource3, 1)
+// //                 .WithProduct(Product2)
+// //                 .WithTime(120)
+// //                 .Build();
+// //             Recipe3 = A.Recipe
+// //                 .WithName("recipe3")
+// //                 .WithExternality(false)
+// //                 .WithResource(Resource1, 1)
+// //                 .WithProduct(Resource2)
+// //                 .WithTime(10)
+// //                 .Build();
+// //
+// //             CompanyBuilder = A.Company
+// //                 .WithCarts(1)
+// //                 .WithEmployees(1)
+// //                 .WithEntryCell(3, 3)
+// //                 .WithMaster()
+// //                 .WithProductionAgent()
+// //                 .WithWagePerHour(10)
+// //                 .WithSlots(3, 2)
+// //                 .WithRecipe(Recipe1)
+// //                 .WithRecipe(Recipe2)
+// //                 .WithRecipe(Recipe3);
+// //
+// //             var marketExchangeBuilder = An.Exchange
+// //                 .WithItem(Resource1, 0)
+// //                 .WithItem(Resource2, 0)
+// //                 .WithItem(Resource3, 0)
+// //                 .WithItem(Product1, 0)
+// //                 .WithItem(Product2, 0);
+// //
+// //             var marketBuilder = A.Market
+// //                 .WithExchange("market_exchange_1", marketExchangeBuilder);
+// //
+// //             CityBuilder = A.City
+// //                 .WithCompany(CompanyBuilder)
+// //                 .WithSize(20, 20)
+// //                 .WithMarket(marketBuilder)
+// //                 .WithNormalTimeSpeed(60)
+// //                 .WithAutoAdvance(true)
+// //                 .WithWorkerHomes(1);
+// //
+// //             GameBuilder = A.Game
+// //                 .WithCity(CityBuilder)
+// //                 .WithTimeScale(10f);
+// //
+// //             yield return GameBuilder.Build();
+// //         }
+// //
+// //         [TearDown]
+// //         public void Teardown()
+// //         {
+// //             foreach (var gameObject in Object.FindObjectsOfType<GameObject>())
+// //             {
+// //                 Object.DestroyImmediate(gameObject);
+// //             }
+// //         }
+// //
+// //         [UnityTest]
+// //         public IEnumerator ShouldGetProfitsPerHour()
+// //         {
+// //             yield return GameBuilder.WithTimeScale(0.01f).Build();
+// //
+// //             var marketExchange = Locator.Market.Location.Exchanges.ElementAt(0);
+// //             marketExchange.AddItem(Resource1, Resource1.MeanSupply);
+// //             marketExchange.AddItem(Resource2, Resource2.MeanSupply);
+// //             marketExchange.AddItem(Resource3, 20);
+// //             marketExchange.AddItem(Product1, 20);
+// //             marketExchange.AddItem(Product2, Product2.MeanSupply);
+// //
+// //             var profitsPerHourProperty = ProductionAgent
+// //                 .GetType()
+// //                 .GetProperty(
+// //                     "ProfitsPerHour",
+// //                     BindingFlags.Instance | BindingFlags.Public | BindingFlags.NonPublic);
+// //             var profitsPerHour = (Dictionary<Recipe, float>)profitsPerHourProperty
+// //                 ?.GetValue(ProductionAgent);
+// //
+// //             Assert.NotNull(profitsPerHour);
+// //             Assert.AreEqual(3, profitsPerHour.Count);
+// //             Assert.Less(profitsPerHour[Recipe1], profitsPerHour[Recipe2]);
+// //             Assert.AreEqual(-50f / 120f, profitsPerHour[Recipe1]);
+// //             Assert.AreEqual(850f / 130f, profitsPerHour[Recipe2]);
+// //
+// //             yield break;
+// //         }
+// //
+// //         [UnityTest]
+// //         public IEnumerator ShouldGetSpeculativeProfitsPerHour()
+// //         {
+// //             yield return GameBuilder.WithTimeScale(0.01f).Build();
+// //
+// //             var marketExchange = Locator.Market.Location.Exchanges.ElementAt(0);
+// //             marketExchange.AddItem(Resource1, Resource1.MeanSupply);
+// //             marketExchange.AddItem(Resource2, Resource2.MeanSupply);
+// //             marketExchange.AddItem(Resource3, 20);
+// //             marketExchange.AddItem(Product1, 20);
+// //             marketExchange.AddItem(Product2, Product2.MeanSupply);
+// //
+// //             var speculativeProfitsPerHourProperty = ProductionAgent
+// //                 .GetType()
+// //                 .GetProperty(
+// //                     "SpeculativeProfitsPerHour",
+// //                     BindingFlags.Instance | BindingFlags.Public | BindingFlags.NonPublic);
+// //             var speculativeProfitsPerHour = (Dictionary<Recipe, float>) speculativeProfitsPerHourProperty
+// //                 ?.GetValue(ProductionAgent);
+// //
+// //             Assert.NotNull(speculativeProfitsPerHour);
+// //             Assert.AreEqual(3, speculativeProfitsPerHour.Count);
+// //             Assert.Less(speculativeProfitsPerHour[Recipe2], speculativeProfitsPerHour[Recipe1]);
+// //             Assert.AreEqual(900f / 120f, speculativeProfitsPerHour[Recipe1]);
+// //             Assert.AreEqual(850f / 130f, speculativeProfitsPerHour[Recipe2]);
+// //
+// //             yield break;
+// //         }
+// //
+// //         [UnityTest]
+// //         public IEnumerator ShouldGetExpectedProfitsPerHour()
+// //         {
+// //             yield return GameBuilder.WithTimeScale(0.01f).Build();
+// //
+// //             var timeProperty = Recipe2
+// //                 .GetType()
+// //                 .GetProperty(
+// //                     "Time",
+// //                     BindingFlags.Instance | BindingFlags.Public | BindingFlags.NonPublic);
+// //             timeProperty?.SetValue(Recipe2, 90);
+// //
+// //             var marketExchange = Locator.Market.Location.Exchanges.ElementAt(0);
+// //             marketExchange.SetLogLevel(LogType.Log);
+// //             marketExchange.AddItem(Resource1, Resource1.MeanSupply);
+// //             marketExchange.AddItem(Resource2, Resource2.MeanSupply);
+// //             marketExchange.AddItem(Resource3, 20);
+// //             marketExchange.AddItem(Product1, 20);
+// //             marketExchange.AddItem(Product2, Product2.MeanSupply);
+// //
+// //             var expectedProfitsPerHourProperty = ProductionAgent
+// //                 .GetType()
+// //                 .GetProperty(
+// //                     "ExpectedProfitsPerHour",
+// //                     BindingFlags.Instance | BindingFlags.Public | BindingFlags.NonPublic);
+// //             var expectedProfitsPerHour = (Dictionary<Recipe, float>) expectedProfitsPerHourProperty
+// //                 ?.GetValue(ProductionAgent);
+// //
+// //             Assert.NotNull(expectedProfitsPerHour);
+// //             Assert.AreEqual(3, expectedProfitsPerHour.Count);
+// //             Assert.Less(expectedProfitsPerHour[Recipe1], expectedProfitsPerHour[Recipe2]);
+// //             Assert.AreEqual(-50f / 120f, expectedProfitsPerHour[Recipe1]);
+// //             Assert.AreEqual(850f / 100f, expectedProfitsPerHour[Recipe2]);
+// //
+// //             var riskinessProperty = Master
+// //                 .GetType()
+// //                 .GetProperty(
+// //                     "Riskiness",
+// //                     BindingFlags.Instance | BindingFlags.Public | BindingFlags.NonPublic);
+// //             riskinessProperty?.SetValue(Master, 0.5f);
+// //
+// //             expectedProfitsPerHour = (Dictionary<Recipe, float>) expectedProfitsPerHourProperty
+// //                 ?.GetValue(ProductionAgent);
+// //
+// //             Assert.NotNull(expectedProfitsPerHour);
+// //             Assert.AreEqual(3, expectedProfitsPerHour.Count);
+// //             Assert.Less(expectedProfitsPerHour[Recipe1], expectedProfitsPerHour[Recipe2]);
+// //             Assert.AreEqual((900f / 120f - 50f / 120f) / 2f, expectedProfitsPerHour[Recipe1]);
+// //             Assert.AreEqual(850f / 100f, expectedProfitsPerHour[Recipe2]);
+// //
+// //             riskinessProperty?.SetValue(Master, 1f);
+// //             timeProperty?.SetValue(Recipe2, 120);
+// //
+// //             expectedProfitsPerHour = (Dictionary<Recipe, float>) expectedProfitsPerHourProperty
+// //                 ?.GetValue(ProductionAgent);
+// //
+// //             Assert.NotNull(expectedProfitsPerHour);
+// //             Assert.AreEqual(3, expectedProfitsPerHour.Count);
+// //             Assert.Less(expectedProfitsPerHour[Recipe2], expectedProfitsPerHour[Recipe1]);
+// //             Assert.AreEqual(900f / 120f, expectedProfitsPerHour[Recipe1]);
+// //             Assert.AreEqual(850f / 130f, expectedProfitsPerHour[Recipe2]);
+// //
+// //             yield break;
+// //         }
+// //
+// //         [UnityTest]
+// //         public IEnumerator ShouldGetBestRecipes()
+// //         {
+// //             var bestRecipesProperty = ProductionAgent
+// //                 .GetType()
+// //                 .GetProperty(
+// //                     "BestRecipes",
+// //                     BindingFlags.Instance | BindingFlags.Public | BindingFlags.NonPublic);
+// //             var bestRecipes = (List<Recipe>)bestRecipesProperty
+// //                 ?.GetValue(ProductionAgent);
+// //
+// //             Assert.AreEqual(3, bestRecipes?.Count);
+// //             Assert.AreEqual(Recipe1, bestRecipes?.ElementAt(0));
+// //
+// //             Resource1
+// //                 .GetType()
+// //                 .GetProperty("MeanPrice", BindingFlags.Instance | BindingFlags.Public | BindingFlags.NonPublic)
+// //                 ?.SetValue(Product1, 0f);
+// //
+// //             bestRecipes = (List<Recipe>)bestRecipesProperty?.GetValue(ProductionAgent);
+// //
+// //             Assert.AreEqual(3, bestRecipes?.Count);
+// //             Assert.AreEqual(Recipe2, bestRecipes?.ElementAt(0));
+// //
+// //             yield break;
+// //         }
+// //
+// //         [UnityTest]
+// //         public IEnumerator ShouldContinueBestProductionWhenFinished()
+// //         {
+// //             Assert.IsNotNull(ProductionAgent);
+// //
+// //             // ProductionAgent.SetLogLevel(LogType.Log);
+// //             Assignment.SetLogLevel(LogType.Log);
+// //             Production.SetLogLevel(LogType.Log);
+// //             ProductionAgent.SetLogLevel(LogType.Log);
+// //
+// //             Company.Exchange.AddItem(Resource1);
+// //
+// //             yield return Employee.WaitForCompanyReached;
+// //
+// //             Assert.True(Company.Production.Registry.IsProducing(Recipe1));
+// //
+// //             Company.Exchange.AddItem(Resource2);
+// //             Company.Exchange.AddItem(Resource3);
+// //
+// //             Resource1
+// //                 .GetType()
+// //                 .GetProperty("MeanPrice", BindingFlags.Instance | BindingFlags.Public | BindingFlags.NonPublic)
+// //                 ?.SetValue(Product1, 0f);
+// //
+// //             yield return Company.Production.Registry.WaitForRecipeFinished(Recipe1);
+// //
+// //             Assert.True(Company.Production.Registry.IsProducing(Recipe2));
+// //             Assert.False(Company.Production.Registry.IsProducing(Recipe1));
+// //         }
+// //
+// //         [UnityTest]
+// //         public IEnumerator ShouldPlaceOrders()
+// //         {
+// //             CityBuilder = CityBuilder.WithNormalTimeSpeed(10);
+// //             yield return GameBuilder.WithTimeScale(1f).Build();
+// //
+// //             yield return new WaitForEndOfFrame();
+// //
+// //             var cartAgent = Cart.GetComponent<CartAgentComponent>();
+// //
+// //             Assert.True(cartAgent.HasPurchaseOrders);
+// //             Assert.True(cartAgent.State == CartAgentComponent.CartState.Market);
+// //         }
+// //
+// //         [UnityTest]
+// //         public IEnumerator ShouldPlaceOrdersWithLargeCart()
+// //         {
+// //             CompanyBuilder = CompanyBuilder.WithCarts(0).WithCarts(1, CartType.Large);
+// //             CityBuilder = CityBuilder.WithNormalTimeSpeed(10);
+// //             yield return GameBuilder.WithTimeScale(1f).Build();
+// //
+// //             var cartAgent = Cart.GetComponent<CartAgentComponent>();
+// //             cartAgent.SetLogLevel(LogType.Log);
+// //             ProductionAgent.SetLogLevel(LogType.Log);
+// //
+// //             Locator.Market.Location.Exchanges.ElementAt(0).AddItem(Resource1);
+// //
+// //             yield return new WaitForEndOfFrame();
+// //
+// //             Assert.True(cartAgent.HasPurchaseOrders);
+// //             Assert.True(cartAgent.State == CartAgentComponent.CartState.Market);
+// //
+// //             yield return Employee.WaitForCompanyReached;
+// //
+// //             Assert.True(Company.Assignment.IsAssigned(Recipe1));
+// //
+// //             yield return Cart.Travel.WaitForDestinationReached;
+// //             yield return Cart.Travel.WaitForDestinationReached;
+// //
+// //             Assert.True(Company.Production.Registry.IsProducing(Recipe1));
+// //         }
+// //
+// //         [UnityTest]
+// //         public IEnumerator ShouldProduceResource()
+// //         {
+// //             CompanyBuilder = CompanyBuilder.WithoutRecipes()
+// //                 .WithRecipe(Recipe2)
+// //                 .WithRecipe(Recipe3);
+// //
+// //             yield return GameBuilder.Build();
+// //
+// //             var marketExchange = Locator.Market.Location.Exchanges.ElementAt(0);
+// //             marketExchange.AddItem(Resource1, Resource1.MeanSupply);
+// //             marketExchange.AddItem(Resource2, Resource2.MeanSupply);
+// //             marketExchange.AddItem(Resource3, Resource3.MeanSupply);
+// //             marketExchange.AddItem(Product1, Product1.MeanSupply);
+// //             marketExchange.AddItem(Product2, Product2.MeanSupply);
+// //
+// //             ProductionAgent.SetLogLevel(LogType.Log);
+// //             Production.SetLogLevel(LogType.Log);
+// //             Production.Registry.SetLogLevel(LogType.Log);
+// //             Assignment.SetLogLevel(LogType.Log);
+// //
+// //             yield return Employee.WaitForCompanyReached;
+// //
+// //             var targetRecipeProperty = ProductionAgent
+// //                 .GetType()
+// //                 .GetProperty("TargetRecipe", BindingFlags.Instance | BindingFlags.Public | BindingFlags.NonPublic);
+// //             var targetRecipe = (Recipe) targetRecipeProperty?.GetValue(ProductionAgent);
+// //
+// //             Assert.AreEqual(Recipe2, targetRecipe);
+// //             Assert.AreEqual(0, Assignment.GetAssignedEmployees(Recipe2).Count);
+// //             Assert.AreEqual(1, Assignment.GetAssignedEmployees(Recipe3).Count);
+// //
+// //             Assert.True(Production.Registry.IsProducing(Recipe3));
+// //             yield return Production.Registry.WaitForRecipeFinished(Recipe3);
+// //
+// //             targetRecipe = (Recipe) targetRecipeProperty?.GetValue(ProductionAgent);
+// //
+// //             Assert.AreEqual(Recipe2, targetRecipe);
+// //             Assert.AreEqual(1, Assignment.GetAssignedEmployees(Recipe2).Count);
+// //             Assert.AreEqual(0, Assignment.GetAssignedEmployees(Recipe3).Count);
+// //         }
+// //
+// //         [UnityTest]
+// //         public IEnumerator ShouldProduceResources()
+// //         {
+// //             Recipe1 = A.Recipe
+// //                 .WithName("recipe1")
+// //                 .WithExternality(false)
+// //                 .WithResource(Resource1, 1)
+// //                 .WithProduct(Resource2)
+// //                 .WithTime(30)
+// //                 .Build();
+// //             Recipe2 = A.Recipe
+// //                 .WithName("recipe2")
+// //                 .WithExternality(false)
+// //                 .WithResource(Resource1, 1)
+// //                 .WithResource(Resource2, 1)
+// //                 .WithProduct(Resource3)
+// //                 .WithTime(30)
+// //                 .Build();
+// //             Recipe3 = A.Recipe
+// //                 .WithName("recipe3")
+// //                 .WithExternality(false)
+// //                 .WithResource(Resource3, 2)
+// //                 .WithProduct(Product1)
+// //                 .WithTime(60)
+// //                 .Build();
+// //
+// //             CompanyBuilder = CompanyBuilder.WithoutRecipes()
+// //                 .WithRecipe(Recipe1)
+// //                 .WithRecipe(Recipe2)
+// //                 .WithRecipe(Recipe3);
+// //
+// //             yield return GameBuilder.Build();
+// //
+// //             var marketExchange = Locator.Market.Location.Exchanges.ElementAt(0);
+// //             marketExchange.AddItem(Resource1, Resource1.MeanSupply);
+// //             marketExchange.AddItem(Resource2, Resource2.MeanSupply);
+// //             marketExchange.AddItem(Resource3, Resource3.MeanSupply);
+// //             marketExchange.AddItem(Product1, Product1.MeanSupply);
+// //             marketExchange.AddItem(Product2, Product2.MeanSupply);
+// //
+// //             ProductionAgent.SetLogLevel(LogType.Log);
+// //             Production.SetLogLevel(LogType.Log);
+// //             Production.Registry.SetLogLevel(LogType.Log);
+// //             Assignment.SetLogLevel(LogType.Log);
+// //
+// //             yield return Employee.WaitForCompanyReached;
+// //
+// //             var targetRecipeProperty = ProductionAgent
+// //                 .GetType()
+// //                 .GetProperty("TargetRecipe", BindingFlags.Instance | BindingFlags.Public | BindingFlags.NonPublic);
+// //             var targetRecipe = (Recipe) targetRecipeProperty?.GetValue(ProductionAgent);
+// //
+// //             Assert.AreEqual(Recipe3, targetRecipe);
+// //             Assert.AreEqual(1, Assignment.GetAssignedEmployees(Recipe1).Count);
+// //             Assert.AreEqual(0, Assignment.GetAssignedEmployees(Recipe2).Count);
+// //             Assert.AreEqual(0, Assignment.GetAssignedEmployees(Recipe3).Count);
+// //
+// //             Assert.True(Production.Registry.IsProducing(Recipe1));
+// //             yield return Production.Registry.WaitForRecipeFinished(Recipe1);
+// //             Assert.True(Production.Registry.IsProducing(Recipe1));
+// //             yield return Production.Registry.WaitForRecipeFinished(Recipe1);
+// //
+// //             Assert.AreEqual(0, Assignment.GetAssignedEmployees(Recipe1).Count);
+// //             Assert.AreEqual(1, Assignment.GetAssignedEmployees(Recipe2).Count);
+// //             Assert.AreEqual(0, Assignment.GetAssignedEmployees(Recipe3).Count);
+// //
+// //             Assert.True(Production.Registry.IsProducing(Recipe2));
+// //             yield return Production.Registry.WaitForRecipeFinished(Recipe2);
+// //             Assert.True(Production.Registry.IsProducing(Recipe2));
+// //             yield return Production.Registry.WaitForRecipeFinished(Recipe2);
+// //
+// //             Assert.AreEqual(0, Assignment.GetAssignedEmployees(Recipe1).Count);
+// //             Assert.AreEqual(0, Assignment.GetAssignedEmployees(Recipe2).Count);
+// //             Assert.AreEqual(1, Assignment.GetAssignedEmployees(Recipe3).Count);
+// //         }
+// //     }
+// // }
+// =======
 // using System.Collections;
 // using System.Collections.Generic;
 // using System.Linq;
@@ -6,11 +506,11 @@
 // using GuldeLib;
 // using GuldeLib.Builders;
 // using GuldeLib.Cities;
-// using GuldeLib.Companies;
-// using GuldeLib.Companies.Carts;
-// using GuldeLib.Companies.Employees;
+// using GuldeLib.Company;
+// using GuldeLib.Company.Employees;
 // using GuldeLib.Economy;
-// using GuldeLib.Producing;
+// using GuldeLib.Production;
+// using GuldeLib.Vehicles;
 // using MonoLogger.Runtime;
 // using NUnit.Framework;
 // using UnityEditor.PackageManager;
@@ -343,7 +843,7 @@
 //             CityBuilder = CityBuilder.WithNormalTimeSpeed(10);
 //             yield return GameBuilder.WithTimeScale(1f).Build();
 //
-//             yield return new WaitForEndOfFrame();
+//             yield return null;
 //
 //             var cartAgent = Cart.GetComponent<CartAgentComponent>();
 //
@@ -364,7 +864,7 @@
 //
 //             Locator.Market.Location.Exchanges.ElementAt(0).AddItem(Resource1);
 //
-//             yield return new WaitForEndOfFrame();
+//             yield return null;
 //
 //             Assert.True(cartAgent.HasPurchaseOrders);
 //             Assert.True(cartAgent.State == CartAgentComponent.CartState.Market);
@@ -498,504 +998,4 @@
 //         }
 //     }
 // }
-=======
-using System.Collections;
-using System.Collections.Generic;
-using System.Linq;
-using System.Reflection;
-using GuldeLib;
-using GuldeLib.Builders;
-using GuldeLib.Cities;
-using GuldeLib.Company;
-using GuldeLib.Company.Employees;
-using GuldeLib.Economy;
-using GuldeLib.Production;
-using GuldeLib.Vehicles;
-using MonoLogger.Runtime;
-using NUnit.Framework;
-using UnityEditor.PackageManager;
-using UnityEngine;
-using UnityEngine.TestTools;
-
-namespace GuldePlayTests.Company
-{
-    public class ProductionAgentComponentTests
-    {
-        GameBuilder GameBuilder { get; set; }
-        CityBuilder CityBuilder { get; set; }
-        CompanyBuilder CompanyBuilder { get; set; }
-        
-        GameObject CityObject { get; set; }
-        CityComponent City => CityObject.GetComponent<CityComponent>();
-        GameObject CompanyObject => CompanyBuilder.CompanyObject;
-        CompanyComponent Company => CompanyObject.GetComponent<CompanyComponent>();
-        EmployeeComponent Employee => Company.Employees.ElementAt(0);
-        CartComponent Cart => Company.Carts.ElementAt(0);
-        MasterComponent Master => CompanyObject.GetComponent<MasterComponent>();
-        ProductionComponent Production => CompanyObject.GetComponent<ProductionComponent>();
-        ProductionAgentComponent ProductionAgent => Company.GetComponent<ProductionAgentComponent>();
-        AssignmentComponent Assignment => CompanyObject.GetComponent<AssignmentComponent>();
-        
-        Item Resource1 { get; set; }
-        Item Resource2 { get; set; }
-        Item Resource3 { get; set; }
-        
-        Item Product1 { get; set; }
-        Item Product2 { get; set; }
-        
-        Recipe Recipe1 { get; set; }
-        Recipe Recipe2 { get; set; }
-
-        Recipe Recipe3 { get; set; }
-        
-        [UnitySetUp]
-        public IEnumerator Setup()
-        {
-            Resource1 = An.Item
-                .WithName("resource1")
-                .WithItemType(ItemType.Resource)
-                .WithMeanPrice(100f)
-                .WithMeanSupply(10)
-                .WithMinPrice(50f)
-                .Build();
-            Resource2 = An.Item
-                .WithName("resource2")
-                .WithItemType(ItemType.Resource)
-                .WithMeanPrice(100f)
-                .WithMeanSupply(10)
-                .WithMinPrice(50f)
-                .Build();            
-            Resource3 = An.Item
-                .WithName("resource3")
-                .WithItemType(ItemType.Resource)
-                .WithMeanPrice(100f)
-                .WithMeanSupply(10)
-                .WithMinPrice(50f)
-                .Build();
-
-            Product1 = An.Item
-                .WithName("product1")
-                .WithItemType(ItemType.Resource)
-                .WithMeanPrice(1000f)
-                .WithMeanSupply(10)
-                .WithMinPrice(50f)
-                .Build();
-            Product2 = An.Item
-                .WithName("product2")
-                .WithItemType(ItemType.Product)
-                .WithMeanPrice(1000f)
-                .WithMeanSupply(10)
-                .WithMinPrice(50f)
-                .Build();
-
-            Recipe1 = A.Recipe
-                .WithName("recipe1")
-                .WithExternality(false)
-                .WithResource(Resource1, 1)
-                .WithProduct(Product1)
-                .WithTime(120)
-                .Build();
-            Recipe2 = A.Recipe
-                .WithName("recipe2")
-                .WithExternality(false)
-                .WithResource(Resource2, 1)
-                .WithResource(Resource3, 1)
-                .WithProduct(Product2)
-                .WithTime(120)
-                .Build();
-            Recipe3 = A.Recipe
-                .WithName("recipe3")
-                .WithExternality(false)
-                .WithResource(Resource1, 1)
-                .WithProduct(Resource2)
-                .WithTime(10)
-                .Build();
-
-            CompanyBuilder = A.Company
-                .WithCarts(1)
-                .WithEmployees(1)
-                .WithEntryCell(3, 3)
-                .WithMaster()
-                .WithProductionAgent()
-                .WithWagePerHour(10)
-                .WithSlots(3, 2)
-                .WithRecipe(Recipe1)
-                .WithRecipe(Recipe2)
-                .WithRecipe(Recipe3);
-
-            var marketExchangeBuilder = An.Exchange
-                .WithItem(Resource1, 0)
-                .WithItem(Resource2, 0)
-                .WithItem(Resource3, 0)
-                .WithItem(Product1, 0)
-                .WithItem(Product2, 0);
-
-            var marketBuilder = A.Market
-                .WithExchange("market_exchange_1", marketExchangeBuilder);
-
-            CityBuilder = A.City
-                .WithCompany(CompanyBuilder)
-                .WithSize(20, 20)
-                .WithMarket(marketBuilder)
-                .WithNormalTimeSpeed(60)
-                .WithAutoAdvance(true)
-                .WithWorkerHomes(1);
-
-            GameBuilder = A.Game
-                .WithCity(CityBuilder)
-                .WithTimeScale(10f);
-                
-            yield return GameBuilder.Build();
-        }
-
-        [TearDown]
-        public void Teardown()
-        {
-            foreach (var gameObject in Object.FindObjectsOfType<GameObject>())
-            {
-                Object.DestroyImmediate(gameObject);
-            }
-        }
-
-        [UnityTest]
-        public IEnumerator ShouldGetProfitsPerHour()
-        {
-            yield return GameBuilder.WithTimeScale(0.01f).Build();
-
-            var marketExchange = Locator.Market.Location.Exchanges.ElementAt(0);
-            marketExchange.AddItem(Resource1, Resource1.MeanSupply);
-            marketExchange.AddItem(Resource2, Resource2.MeanSupply);
-            marketExchange.AddItem(Resource3, 20);
-            marketExchange.AddItem(Product1, 20);
-            marketExchange.AddItem(Product2, Product2.MeanSupply);
-
-            var profitsPerHourProperty = ProductionAgent
-                .GetType()
-                .GetProperty(
-                    "ProfitsPerHour", 
-                    BindingFlags.Instance | BindingFlags.Public | BindingFlags.NonPublic);
-            var profitsPerHour = (Dictionary<Recipe, float>)profitsPerHourProperty
-                ?.GetValue(ProductionAgent);
-            
-            Assert.NotNull(profitsPerHour);
-            Assert.AreEqual(3, profitsPerHour.Count);
-            Assert.Less(profitsPerHour[Recipe1], profitsPerHour[Recipe2]);
-            Assert.AreEqual(-50f / 120f, profitsPerHour[Recipe1]);
-            Assert.AreEqual(850f / 130f, profitsPerHour[Recipe2]);
-
-            yield break;
-        }
-
-        [UnityTest]
-        public IEnumerator ShouldGetSpeculativeProfitsPerHour()
-        {
-            yield return GameBuilder.WithTimeScale(0.01f).Build();
-
-            var marketExchange = Locator.Market.Location.Exchanges.ElementAt(0);
-            marketExchange.AddItem(Resource1, Resource1.MeanSupply);
-            marketExchange.AddItem(Resource2, Resource2.MeanSupply);
-            marketExchange.AddItem(Resource3, 20);
-            marketExchange.AddItem(Product1, 20);
-            marketExchange.AddItem(Product2, Product2.MeanSupply);
-
-            var speculativeProfitsPerHourProperty = ProductionAgent
-                .GetType()
-                .GetProperty(
-                    "SpeculativeProfitsPerHour",
-                    BindingFlags.Instance | BindingFlags.Public | BindingFlags.NonPublic);
-            var speculativeProfitsPerHour = (Dictionary<Recipe, float>) speculativeProfitsPerHourProperty
-                ?.GetValue(ProductionAgent);
-
-            Assert.NotNull(speculativeProfitsPerHour);
-            Assert.AreEqual(3, speculativeProfitsPerHour.Count);
-            Assert.Less(speculativeProfitsPerHour[Recipe2], speculativeProfitsPerHour[Recipe1]);
-            Assert.AreEqual(900f / 120f, speculativeProfitsPerHour[Recipe1]);
-            Assert.AreEqual(850f / 130f, speculativeProfitsPerHour[Recipe2]);
-
-            yield break;
-        }
-
-        [UnityTest]
-        public IEnumerator ShouldGetExpectedProfitsPerHour()
-        {
-            yield return GameBuilder.WithTimeScale(0.01f).Build();
-
-            var timeProperty = Recipe2
-                .GetType()
-                .GetProperty(
-                    "Time",
-                    BindingFlags.Instance | BindingFlags.Public | BindingFlags.NonPublic);
-            timeProperty?.SetValue(Recipe2, 90);
-
-            var marketExchange = Locator.Market.Location.Exchanges.ElementAt(0);
-            marketExchange.SetLogLevel(LogType.Log);
-            marketExchange.AddItem(Resource1, Resource1.MeanSupply);
-            marketExchange.AddItem(Resource2, Resource2.MeanSupply);
-            marketExchange.AddItem(Resource3, 20);
-            marketExchange.AddItem(Product1, 20);
-            marketExchange.AddItem(Product2, Product2.MeanSupply);
-
-            var expectedProfitsPerHourProperty = ProductionAgent
-                .GetType()
-                .GetProperty(
-                    "ExpectedProfitsPerHour",
-                    BindingFlags.Instance | BindingFlags.Public | BindingFlags.NonPublic);
-            var expectedProfitsPerHour = (Dictionary<Recipe, float>) expectedProfitsPerHourProperty
-                ?.GetValue(ProductionAgent);
-
-            Assert.NotNull(expectedProfitsPerHour);
-            Assert.AreEqual(3, expectedProfitsPerHour.Count);
-            Assert.Less(expectedProfitsPerHour[Recipe1], expectedProfitsPerHour[Recipe2]);
-            Assert.AreEqual(-50f / 120f, expectedProfitsPerHour[Recipe1]);
-            Assert.AreEqual(850f / 100f, expectedProfitsPerHour[Recipe2]);
-
-            var riskinessProperty = Master
-                .GetType()
-                .GetProperty(
-                    "Riskiness",
-                    BindingFlags.Instance | BindingFlags.Public | BindingFlags.NonPublic);
-            riskinessProperty?.SetValue(Master, 0.5f);
-
-            expectedProfitsPerHour = (Dictionary<Recipe, float>) expectedProfitsPerHourProperty
-                ?.GetValue(ProductionAgent);
-
-            Assert.NotNull(expectedProfitsPerHour);
-            Assert.AreEqual(3, expectedProfitsPerHour.Count);
-            Assert.Less(expectedProfitsPerHour[Recipe1], expectedProfitsPerHour[Recipe2]);
-            Assert.AreEqual((900f / 120f - 50f / 120f) / 2f, expectedProfitsPerHour[Recipe1]);
-            Assert.AreEqual(850f / 100f, expectedProfitsPerHour[Recipe2]);
-
-            riskinessProperty?.SetValue(Master, 1f);
-            timeProperty?.SetValue(Recipe2, 120);
-
-            expectedProfitsPerHour = (Dictionary<Recipe, float>) expectedProfitsPerHourProperty
-                ?.GetValue(ProductionAgent);
-
-            Assert.NotNull(expectedProfitsPerHour);
-            Assert.AreEqual(3, expectedProfitsPerHour.Count);
-            Assert.Less(expectedProfitsPerHour[Recipe2], expectedProfitsPerHour[Recipe1]);
-            Assert.AreEqual(900f / 120f, expectedProfitsPerHour[Recipe1]);
-            Assert.AreEqual(850f / 130f, expectedProfitsPerHour[Recipe2]);
-
-            yield break;
-        }
-
-        [UnityTest]
-        public IEnumerator ShouldGetBestRecipes()
-        {
-            var bestRecipesProperty = ProductionAgent
-                .GetType()
-                .GetProperty(
-                    "BestRecipes", 
-                    BindingFlags.Instance | BindingFlags.Public | BindingFlags.NonPublic);
-            var bestRecipes = (List<Recipe>)bestRecipesProperty
-                ?.GetValue(ProductionAgent);
-            
-            Assert.AreEqual(3, bestRecipes?.Count);
-            Assert.AreEqual(Recipe1, bestRecipes?.ElementAt(0));
-            
-            Resource1
-                .GetType()
-                .GetProperty("MeanPrice", BindingFlags.Instance | BindingFlags.Public | BindingFlags.NonPublic)
-                ?.SetValue(Product1, 0f);
-            
-            bestRecipes = (List<Recipe>)bestRecipesProperty?.GetValue(ProductionAgent);
-            
-            Assert.AreEqual(3, bestRecipes?.Count);
-            Assert.AreEqual(Recipe2, bestRecipes?.ElementAt(0));
-
-            yield break;
-        }
-
-        [UnityTest]
-        public IEnumerator ShouldContinueBestProductionWhenFinished()
-        {
-            Assert.IsNotNull(ProductionAgent);
-
-            // ProductionAgent.SetLogLevel(LogType.Log);
-            Assignment.SetLogLevel(LogType.Log);
-            Production.SetLogLevel(LogType.Log);
-            ProductionAgent.SetLogLevel(LogType.Log);
-
-            Company.Exchange.AddItem(Resource1);
-            
-            yield return Employee.WaitForCompanyReached;
-
-            Assert.True(Company.Production.Registry.IsProducing(Recipe1));
-            
-            Company.Exchange.AddItem(Resource2);
-            Company.Exchange.AddItem(Resource3);
-
-            Resource1
-                .GetType()
-                .GetProperty("MeanPrice", BindingFlags.Instance | BindingFlags.Public | BindingFlags.NonPublic)
-                ?.SetValue(Product1, 0f);
-
-            yield return Company.Production.Registry.WaitForRecipeFinished(Recipe1);
-            
-            Assert.True(Company.Production.Registry.IsProducing(Recipe2));
-            Assert.False(Company.Production.Registry.IsProducing(Recipe1));
-        }
-
-        [UnityTest]
-        public IEnumerator ShouldPlaceOrders()
-        {
-            CityBuilder = CityBuilder.WithNormalTimeSpeed(10);
-            yield return GameBuilder.WithTimeScale(1f).Build();
-
-            yield return null;
-
-            var cartAgent = Cart.GetComponent<CartAgentComponent>();
-
-            Assert.True(cartAgent.HasPurchaseOrders);
-            Assert.True(cartAgent.State == CartAgentComponent.CartState.Market);
-        }
-
-        [UnityTest]
-        public IEnumerator ShouldPlaceOrdersWithLargeCart()
-        {
-            CompanyBuilder = CompanyBuilder.WithCarts(0).WithCarts(1, CartType.Large);
-            CityBuilder = CityBuilder.WithNormalTimeSpeed(10);
-            yield return GameBuilder.WithTimeScale(1f).Build();
-            
-            var cartAgent = Cart.GetComponent<CartAgentComponent>();
-            cartAgent.SetLogLevel(LogType.Log);
-            ProductionAgent.SetLogLevel(LogType.Log);
-
-            Locator.Market.Location.Exchanges.ElementAt(0).AddItem(Resource1);
-
-            yield return null;
-            
-            Assert.True(cartAgent.HasPurchaseOrders);
-            Assert.True(cartAgent.State == CartAgentComponent.CartState.Market);
-            
-            yield return Employee.WaitForCompanyReached;
-            
-            Assert.True(Company.Assignment.IsAssigned(Recipe1));
-            
-            yield return Cart.Travel.WaitForDestinationReached;
-            yield return Cart.Travel.WaitForDestinationReached;
-
-            Assert.True(Company.Production.Registry.IsProducing(Recipe1));
-        }
-
-        [UnityTest]
-        public IEnumerator ShouldProduceResource()
-        {
-            CompanyBuilder = CompanyBuilder.WithoutRecipes()
-                .WithRecipe(Recipe2)
-                .WithRecipe(Recipe3);
-
-            yield return GameBuilder.Build();
-
-            var marketExchange = Locator.Market.Location.Exchanges.ElementAt(0);
-            marketExchange.AddItem(Resource1, Resource1.MeanSupply);
-            marketExchange.AddItem(Resource2, Resource2.MeanSupply);
-            marketExchange.AddItem(Resource3, Resource3.MeanSupply);
-            marketExchange.AddItem(Product1, Product1.MeanSupply);
-            marketExchange.AddItem(Product2, Product2.MeanSupply);
-
-            ProductionAgent.SetLogLevel(LogType.Log);
-            Production.SetLogLevel(LogType.Log);
-            Production.Registry.SetLogLevel(LogType.Log);
-            Assignment.SetLogLevel(LogType.Log);
-
-            yield return Employee.WaitForCompanyReached;
-
-            var targetRecipeProperty = ProductionAgent
-                .GetType()
-                .GetProperty("TargetRecipe", BindingFlags.Instance | BindingFlags.Public | BindingFlags.NonPublic);
-            var targetRecipe = (Recipe) targetRecipeProperty?.GetValue(ProductionAgent);
-
-            Assert.AreEqual(Recipe2, targetRecipe);
-            Assert.AreEqual(0, Assignment.GetAssignedEmployees(Recipe2).Count);
-            Assert.AreEqual(1, Assignment.GetAssignedEmployees(Recipe3).Count);
-
-            Assert.True(Production.Registry.IsProducing(Recipe3));
-            yield return Production.Registry.WaitForRecipeFinished(Recipe3);
-
-            targetRecipe = (Recipe) targetRecipeProperty?.GetValue(ProductionAgent);
-
-            Assert.AreEqual(Recipe2, targetRecipe);
-            Assert.AreEqual(1, Assignment.GetAssignedEmployees(Recipe2).Count);
-            Assert.AreEqual(0, Assignment.GetAssignedEmployees(Recipe3).Count);
-        }
-
-        [UnityTest]
-        public IEnumerator ShouldProduceResources()
-        {
-            Recipe1 = A.Recipe
-                .WithName("recipe1")
-                .WithExternality(false)
-                .WithResource(Resource1, 1)
-                .WithProduct(Resource2)
-                .WithTime(30)
-                .Build();
-            Recipe2 = A.Recipe
-                .WithName("recipe2")
-                .WithExternality(false)
-                .WithResource(Resource1, 1)
-                .WithResource(Resource2, 1)
-                .WithProduct(Resource3)
-                .WithTime(30)
-                .Build();
-            Recipe3 = A.Recipe
-                .WithName("recipe3")
-                .WithExternality(false)
-                .WithResource(Resource3, 2)
-                .WithProduct(Product1)
-                .WithTime(60)
-                .Build();
-
-            CompanyBuilder = CompanyBuilder.WithoutRecipes()
-                .WithRecipe(Recipe1)
-                .WithRecipe(Recipe2)
-                .WithRecipe(Recipe3);
-
-            yield return GameBuilder.Build();
-
-            var marketExchange = Locator.Market.Location.Exchanges.ElementAt(0);
-            marketExchange.AddItem(Resource1, Resource1.MeanSupply);
-            marketExchange.AddItem(Resource2, Resource2.MeanSupply);
-            marketExchange.AddItem(Resource3, Resource3.MeanSupply);
-            marketExchange.AddItem(Product1, Product1.MeanSupply);
-            marketExchange.AddItem(Product2, Product2.MeanSupply);
-
-            ProductionAgent.SetLogLevel(LogType.Log);
-            Production.SetLogLevel(LogType.Log);
-            Production.Registry.SetLogLevel(LogType.Log);
-            Assignment.SetLogLevel(LogType.Log);
-
-            yield return Employee.WaitForCompanyReached;
-
-            var targetRecipeProperty = ProductionAgent
-                .GetType()
-                .GetProperty("TargetRecipe", BindingFlags.Instance | BindingFlags.Public | BindingFlags.NonPublic);
-            var targetRecipe = (Recipe) targetRecipeProperty?.GetValue(ProductionAgent);
-
-            Assert.AreEqual(Recipe3, targetRecipe);
-            Assert.AreEqual(1, Assignment.GetAssignedEmployees(Recipe1).Count);
-            Assert.AreEqual(0, Assignment.GetAssignedEmployees(Recipe2).Count);
-            Assert.AreEqual(0, Assignment.GetAssignedEmployees(Recipe3).Count);
-
-            Assert.True(Production.Registry.IsProducing(Recipe1));
-            yield return Production.Registry.WaitForRecipeFinished(Recipe1);
-            Assert.True(Production.Registry.IsProducing(Recipe1));
-            yield return Production.Registry.WaitForRecipeFinished(Recipe1);
-
-            Assert.AreEqual(0, Assignment.GetAssignedEmployees(Recipe1).Count);
-            Assert.AreEqual(1, Assignment.GetAssignedEmployees(Recipe2).Count);
-            Assert.AreEqual(0, Assignment.GetAssignedEmployees(Recipe3).Count);
-
-            Assert.True(Production.Registry.IsProducing(Recipe2));
-            yield return Production.Registry.WaitForRecipeFinished(Recipe2);
-            Assert.True(Production.Registry.IsProducing(Recipe2));
-            yield return Production.Registry.WaitForRecipeFinished(Recipe2);
-
-            Assert.AreEqual(0, Assignment.GetAssignedEmployees(Recipe1).Count);
-            Assert.AreEqual(0, Assignment.GetAssignedEmployees(Recipe2).Count);
-            Assert.AreEqual(1, Assignment.GetAssignedEmployees(Recipe3).Count);
-        }
-    }
-}
->>>>>>> ba35d3e4
+// >>>>>>> master